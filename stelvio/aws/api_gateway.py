import json
import logging
import re
from collections import defaultdict
from collections.abc import Sequence
from dataclasses import dataclass
from enum import Enum
from functools import cache
from hashlib import sha256
from typing import Literal, Unpack, final

import pulumi
import pulumi_aws
from pulumi import Input, Output, ResourceOptions, StringAsset
from pulumi_aws import get_caller_identity, get_region
from pulumi_aws.apigateway import (
    Account,
    Deployment,
    Integration,
    Method,
    Resource,
    RestApi,
    Stage,
)
from pulumi_aws.iam import (
    GetPolicyDocumentStatementArgs,
    GetPolicyDocumentStatementPrincipalArgs,
    Role,
    get_policy_document,
)
from pulumi_aws.lambda_ import Permission

from stelvio import context
<<<<<<< HEAD
from stelvio.aws import acm
=======
>>>>>>> d5920280
from stelvio.aws.function import (
    Function,
    FunctionAssetsRegistry,
    FunctionConfig,
    FunctionConfigDict,
)
from stelvio.component import Component

logger = logging.getLogger(__name__)

ROUTE_MAX_PARAMS = 10

ROUTE_MAX_LENGTH = 8192

HTTP_METHODS = Literal["GET", "POST", "PUT", "PATCH", "DELETE", "HEAD", "OPTIONS"]


@dataclass(frozen=True)
class ApiResources:
    rest_api: RestApi
    deployment: Deployment
    stage: Stage


API_GATEWAY_LOGS_POLICY = (
    "arn:aws:iam::aws:policy/service-role/AmazonAPIGatewayPushToCloudWatchLogs"
)


# These are methods supported by api gateway
class HTTPMethod(Enum):
    GET = "GET"
    POST = "POST"
    PUT = "PUT"
    DELETE = "DELETE"
    PATCH = "PATCH"
    HEAD = "HEAD"
    OPTIONS = "OPTIONS"
    ANY = "ANY"


HTTPMethodLiteral = Literal["GET", "POST", "PUT", "DELETE", "PATCH", "HEAD", "OPTIONS", "ANY", "*"]

type HTTPMethodInput = (
    str | HTTPMethodLiteral | HTTPMethod | list[str | HTTPMethodLiteral | HTTPMethod]
)


def _validate_single_method(method: str | HTTPMethod) -> None:
    # Convert to string if it's enum
    if isinstance(method, HTTPMethod):
        method = method.value
    method_upper_case = method.upper()
    # Handle ANY and * as synonyms
    if method_upper_case in ("ANY", "*"):
        return

    # Check against enum values
    valid_methods = {m.value for m in HTTPMethod if m != HTTPMethod.ANY}
    if method_upper_case not in valid_methods:
        raise ValueError(f"Invalid HTTP method: {method}")


def normalize_method(method: str | HTTPMethodLiteral | HTTPMethod) -> str:
    if isinstance(method, HTTPMethod):
        return method.value
    return method.upper() if method != "*" else HTTPMethod.ANY.value


@final
@dataclass(frozen=True)
class _ApiRoute:
    method: HTTPMethodInput
    path: str
    handler: FunctionConfig | Function

    def __post_init__(self) -> None:
        # https://docs.aws.amazon.com/apigateway/latest/developerguide/limits.html
        self._validate_handler()
        self._validate_path()
        self._validate_method()

    def _validate_handler(self) -> None:
        if not isinstance(self.handler, FunctionConfig | Function):
            raise TypeError(
                f"Handler must be FunctionConfig or Function, got {type(self.handler).__name__}"
            )

    def _validate_path(self) -> None:
        # Basic validation
        if not self.path.startswith("/"):
            raise ValueError("Path must start with '/'")

        if len(self.path) > ROUTE_MAX_LENGTH:
            raise ValueError("Path too long")

        if "{}" in self.path:
            raise ValueError("Empty path parameters not allowed")

        # Parameter validation
        params = re.findall(r"{([^}]+)}", self.path)

        if len(params) > ROUTE_MAX_PARAMS:
            raise ValueError("Maximum of 10 path parameters allowed")

        if re.search(r"}{", self.path):
            raise ValueError("Adjacent path parameters not allowed")

        if len(params) != len(set(params)):
            raise ValueError("Duplicate path parameters not allowed")

        # Individual parameter validation
        for param in params:
            self._validate_parameter(self.path, param)

    def _validate_parameter(self, path: str, param: str) -> None:
        # Greedy path parameter handling
        if param.endswith("+"):
            if param != "proxy+":
                raise ValueError("Only {proxy+} is supported for greedy paths")

            param_position = path.index(f"{{{param}}}")
            if param_position != len(path) - len(f"{{{param}}}"):
                raise ValueError("Greedy parameter must be at the end of the path")
            return

        # Regular parameter name validation
        if not re.match(r"^[a-zA-Z_][a-zA-Z0-9_]*$", param):
            raise ValueError(f"Invalid parameter name: {param}")

    def _validate_method(self) -> None:
        if isinstance(self.method, str | HTTPMethod):
            _validate_single_method(self.method)
        elif isinstance(self.method, list):
            if not self.method:  # empty check
                raise ValueError("Method list cannot be empty")
            for m in self.method:
                if not isinstance(m, str | HTTPMethod):
                    raise TypeError(f"Invalid method type in list: {type(m)}")
                if isinstance(m, HTTPMethod) and m == HTTPMethod.ANY:
                    raise ValueError("ANY not allowed in method list")
                if isinstance(m, str) and m in ("ANY", "*"):
                    raise ValueError("ANY and * not allowed in method list")
                _validate_single_method(m)
        else:
            raise TypeError(
                f"Method must be string, HTTPMethod, or list of them, got {type(self.method)}"
            )

    @property
    def methods(self) -> list[str]:
        if isinstance(self.method, list):
            return [normalize_method(m) for m in self.method]
        return [normalize_method(self.method)]

    @property
    def path_parts(self) -> list[str]:
        """Get the parts of the path as a list, filtering out empty segments."""
        return [p for p in self.path.split("/") if p]


@final
class Api(Component[ApiResources]):
    _routes: list[_ApiRoute]

    def __init__(self, name: str, domain_name: str | None = None) -> None:
        self._routes = []
        self.domain_name = domain_name
        super().__init__(name)

    @property
    def invoke_url(self) -> Output[str]:
        """Get the invoke URL for this API."""
        return self.resources.stage.invoke_url

    @property
    def api_arn(self) -> Output[str]:
        """Get the ARN for this API."""
        return self.resources.rest_api.arn

    def route(
        self,
        http_method: HTTPMethodInput,
        path: str,
        handler: str | FunctionConfig | FunctionConfigDict | Function | None = None,
        /,
        **opts: Unpack[FunctionConfigDict],
    ) -> None:
        """Add a route to the API.

        The route handler can be specified in three ways:
        1. As a complete configuration object (FunctionConfig, FunctionConfigDict, or Function)
        2. As a handler path string with optional FunctionConfigDict fields as kwargs
        3. As FunctionConfigDict fields passed directly as keyword arguments

        Args:
            http_method: HTTP method(s) to handle. Can be:
                - String ("GET", "POST", etc.)
                - HTTPMethod enum value
                - List of methods for multiple method support
                - "ANY" or "*" to handle all methods
            path: URL path for the route
            handler: Route handler specification. Can be:
                - Function handler path as string
                - Complete FunctionConfig object
                - FunctionConfigDict dictionary
                - Function instance
                - None (if handler is specified in opts)
            **opts: Additional FunctionConfigDict fields when using handler path

        Raises:
            ValueError: If the configuration is ambiguous or incomplete
            TypeError: If handler is of invalid type
            ValueError: If a route with the same path and method already exists

        Examples:
            # Single method
            api.route("GET", "/users", "users.index", memory=128)
            api.route(HTTPMethod.GET, "/users", "users.index")

            # Multiple methods
            api.route(["GET", "POST"], "/users", "users.handle")

            # All methods
            api.route("ANY", "/users", "users.handle")

            # Configuration examples
            api.route("GET", "/users", {"handler": "users.index", "memory": 128})
            api.route("GET", "/users", handler="users.index", memory=128)

        """
        # Create the route object
        api_route = self._create_route(http_method, path, handler, opts)

        # Check for duplicate routes
        for method in api_route.methods:
            for existing_route in self._routes:
                # Skip routes with different paths
                if path != existing_route.path:
                    continue
                if (  # Route conflict occurs when:
                    method in existing_route.methods  # Direct method match
                    or method in ("ANY", "*")  # Current route uses ANY
                    or any(
                        m in ("ANY", "*") for m in existing_route.methods
                    )  # Existing route uses ANY
                ):
                    raise ValueError(
                        f"Route conflict: {method} {path} conflicts with existing route."
                    )

        # Add the route if no conflicts found
        self._routes.append(api_route)

    @staticmethod
    def _create_route(
        http_method: HTTPMethodInput,
        path: str,
        handler: str | FunctionConfig | FunctionConfigDict | Function | None,
        opts: dict,
    ) -> _ApiRoute:
        if isinstance(handler, dict | FunctionConfig | Function) and opts:
            raise ValueError(
                "Invalid configuration: cannot combine complete handler "
                "configuration with additional options"
            )

        if isinstance(handler, FunctionConfig | Function):
            return _ApiRoute(http_method, path, handler)

        if isinstance(handler, dict):
            return _ApiRoute(http_method, path, FunctionConfig(**handler))

        if isinstance(handler, str):
            if "handler" in opts:
                raise ValueError(
                    "Ambiguous handler configuration: handler is specified both as positional "
                    "argument and in options"
                )
            return _ApiRoute(http_method, path, FunctionConfig(handler=handler, **opts))

        if handler is None:
            if "handler" not in opts:
                raise ValueError(
                    "Missing handler configuration: when handler argument is None, "
                    "'handler' option must be provided"
                )
            return _ApiRoute(http_method, path, FunctionConfig(**opts))

        raise TypeError(
            f"Invalid handler type: expected str, FunctionConfig, dict, or Function, "
            f"got {type(handler).__name__}"
        )

    @staticmethod
    def path_to_resource_name(path_parts: list[str]) -> str:
        """Convert path parts to a valid resource name.
        Example: ['users', '{id}', 'orders'] -> 'users-id-orders'
        """
        # Remove any curly braces and convert to safe name
        safe_parts = [
            part.replace("{", "").replace("}", "").replace("+", "plus") for part in path_parts
        ]
        # TODO: check of longer than 256? if so cut the beginning or middle?
        return "-".join(safe_parts)

    @staticmethod
    def get_or_create_resource(
        path_parts: list[str], resources: dict[str, Resource], rest_api: RestApi
    ) -> Resource | None:
        if not path_parts:
            return None

        path_key = "/".join(path_parts)
        if path_key in resources:
            return resources[path_key]

        part = path_parts[-1]
        parent_parts = path_parts[:-1]
        parent_resource = (
            Api.get_or_create_resource(parent_parts, resources, rest_api) if parent_parts else None
        )
        parent_id = parent_resource.id if parent_resource else rest_api.root_resource_id
        resource = Resource(
            context().prefix(f"resource-{Api.path_to_resource_name(path_parts)}"),
            rest_api=rest_api.id,
            parent_id=parent_id,
            path_part=part,
        )
        resources[path_key] = resource
        return resource

    def _create_resources(self) -> ApiResources:
        # This is what needs to be done:
        #   1. create rest api
        #   2. for each route:
        #       a. create resource(s)
        #       b. create method(s)
        #       c. create lambda from handler if it doesn't exists (we need to group
        #           routes based on lambda)
        #       d. give lambda resource policy so it can be called by given
        #           gateway/resource/method
        #           https://docs.aws.amazon.com/lambda/latest/dg/access-control-resource-based.html
        #       e. create integration between method and lambda
        #   3. create role for gateway and give it permission to write to cloudwatch
        #   4. create account and give it a role
        #   5. create deployment
        #   6. create stage
<<<<<<< HEAD
        #   7. create custom domain name if specified
        #       a. create ACM certificate
        #           i. request certificate from aws acm
        #           ii. create validation record in DNS
        #           iii. wait for validation using `acm.CertificateValidation`
        #       b. create DNS record for the custom domain name
        #       c. create base path mapping
=======
>>>>>>> d5920280
        rest_api = RestApi(context().prefix(self.name))

        _create_api_gateway_account_and_role()

        grouped_routes_by_lambda = _group_routes_by_lambda(self._routes)
        group_config_map = _get_group_config_map(grouped_routes_by_lambda)

        resources = {}

        # Create all method-integration pairs in a single comprehension
        method_integration_pairs = [
            pair
            for key, group in grouped_routes_by_lambda.items()
            for pair in self._create_route_resources(
                group,
                rest_api,
                self.get_group_function(key, rest_api, group_config_map[key], group),
                resources,
            )
        ]

        # Flatten the pairs for deployment dependencies
        all_deployment_dependencies = [
            resource for pair in method_integration_pairs for resource in pair
        ]
        deployment = _create_deployment(
            rest_api, self.name, self._routes, all_deployment_dependencies
        )

        # Create stage
        stage = Stage(
            context().prefix(f"{self.name}-v1"),
            rest_api=rest_api.id,
            deployment=deployment.id,
            stage_name="v1",
            # xray_tracing_enabled=True,
            access_log_settings={
                "destination_arn": rest_api.name.apply(
                    lambda name: f"arn:aws:logs:{get_region().name}:"
                    f"{get_caller_identity().account_id}"
                    f":log-group:/aws/apigateway/{name}"
                ),
                "format": '{"requestId":"$context.requestId", "ip": "$context.identity.sourceIp", '
                '"caller":"$context.identity.caller", "user":"$context.identity.user",'
                '"requestTime":"$context.requestTime", "httpMethod":'
                '"$context.httpMethod","resourcePath":"$context.resourcePath", '
                '"status":"$context.status","protocol":"$context.protocol", '
                '"responseLength":"$context.responseLength"}',
            },
            variables={"loggingLevel": "INFO"},
        )

        if self.domain_name is not None:
            if not isinstance(self.domain_name, str):
                raise TypeError("Domain name must be a string")
            if not self.domain_name:
                raise ValueError("Domain name cannot be empty")

            dns = context().dns

            # 1-3 - Create the ACM certificate and validation record
            custom_domain = acm.AcmValidatedDomain(
                f"{self.name}-acm-custom-domain",
                domain_name=self.domain_name,
            )

            # 4 - Create the custom domain name in API Gateway
            aws_custom_domain_name = pulumi_aws.apigateway.DomainName(
                context().prefix(f"{self.name}-custom-domain"),
                domain_name=self.domain_name,
                certificate_arn=custom_domain.resources.certificate.arn,
                opts=pulumi.ResourceOptions(depends_on=[custom_domain.resources.cert_validation]),
            )

            # 5 - DNS record creation for the API Gateway custom domain with DNS PROVIDER
            api_record = dns.create_record(
                resource_name=context().prefix(f"{self.name}-custom-domain-record"),
                name=self.domain_name,
                record_type="CNAME",
                value=aws_custom_domain_name.cloudfront_domain_name,
                ttl=1,
            )

            # 6 - Base Path Mapping
            base_path_mapping = pulumi_aws.apigateway.BasePathMapping(
                context().prefix(f"{self.name}-custom-domain-base-path-mapping"),
                rest_api=rest_api.id,
                stage_name=stage.stage_name,  # Reference the actual stage
                domain_name=aws_custom_domain_name.domain_name,
                opts=pulumi.ResourceOptions(
                    depends_on=[stage, api_record.pulumi_resource, aws_custom_domain_name]
                ),
            )

            # Export the custom domain name and base path mapping
            pulumi.export(f"api_{self.name}_bpm_domain_name", aws_custom_domain_name.domain_name)
            pulumi.export(f"api_{self.name}_bpm_base_path", base_path_mapping.base_path)
            pulumi.export(
                f"api_{self.name}_bpm__invoke_url",
                pulumi.Output.concat(
                    "https://",
                    aws_custom_domain_name.domain_name,
                    "/",
                    base_path_mapping.base_path,
                ),
            )

        pulumi.export(f"api_{self.name}_arn", rest_api.arn)
        pulumi.export(f"api_{self.name}_invoke_url", stage.invoke_url)
        pulumi.export(f"api_{self.name}_id", rest_api.id)
        pulumi.export(f"api_{self.name}_stage_name", stage.stage_name)

        return ApiResources(rest_api, deployment, stage)

    def _create_method_and_integration(
        self,
        route: _ApiRoute,
        http_method: str,
        resource: Resource,
        rest_api: RestApi,
        function: Function,
    ) -> tuple[Method, Integration]:
        method = Method(
            context().prefix(
                f"method-{http_method}-{self.path_to_resource_name(route.path_parts)}"
            ),
            rest_api=rest_api.id,
            resource_id=resource.id,
            http_method=http_method,
            authorization="NONE",
        )
        integration = Integration(
            context().prefix(
                f"integration-{http_method}-{self.path_to_resource_name(route.path_parts)}"
            ),
            rest_api=rest_api.id,
            resource_id=resource.id,
            http_method=http_method,
            integration_http_method="POST",
            type="AWS_PROXY",
            uri=function.invoke_arn,
        )

        return method, integration

    def _create_route_resources(
        self,
        routes: list[_ApiRoute],
        rest_api: RestApi,
        function: Function,
        resources: dict[str, Resource],
    ) -> list[tuple[Method, Integration]]:
        return [
            # Create method and integration for each route and HTTP method
            self._create_method_and_integration(
                route,
                http_method,
                self.get_or_create_resource(route.path_parts, resources, rest_api),
                rest_api,
                function,
            )
            # For each route and HTTP method
            for route in routes
            for http_method in route.methods
        ]

    def get_group_function(
        self, key: str, rest_api: RestApi, route_with_config: _ApiRoute, routes: list[_ApiRoute]
    ) -> Function:
        if isinstance(route_with_config.handler, Function):
            function = route_with_config.handler
        else:
            # Handler must be FunctionConfig due to validation
            function_config = route_with_config.handler

            # Generate routing file if needed
            routing_file_content = _create_routing_file(routes, route_with_config)

            extra_assets = {}
            if routing_file_content:
                extra_assets["stlv_routing_handler.py"] = StringAsset(routing_file_content)

            # TODO: find better naming strategy, for now use key which is path to func and
            #  replace / with - this will not work if one function used by multiple APIs?? Check!
            function = Function(f"{self.name}-{key.replace('/', '-')}", function_config)
            if extra_assets:
                FunctionAssetsRegistry.add(function, extra_assets)
        Permission(
            context().prefix(f"{function.name}-permission"),
            action="lambda:InvokeFunction",
            function=function.function_name,
            principal="apigateway.amazonaws.com",
            source_arn=rest_api.execution_arn.apply(lambda arn: f"{arn}/*/*"),
        )
        return function


def _get_handler_key_for_trigger(handler: Function | FunctionConfig) -> str:
    """Gets a consistent string key representing the handler for trigger calculation."""
    if isinstance(handler, Function):
        # Use the logical name of the Function component
        return f"Function:{handler.name}"
    # Must be FunctionConfig
    if handler.folder:
        return f"Config:folder:{handler.folder}"
    # Use the handler string itself (e.g., "path.to.module.func")
    return f"Config:handler:{handler.handler}"


def _calculate_route_config_hash(routes: list[_ApiRoute]) -> str:
    """Calculates a stable hash based on the API route configuration."""
    # Create a stable representation of the routes for hashing
    # Sort routes by path, then by sorted methods string to ensure consistency
    sorted_routes_config = sorted(
        [
            {
                "path": route.path,
                "methods": sorted(route.methods),  # Sort methods for consistency
                "handler_key": _get_handler_key_for_trigger(route.handler),
            }
            for route in routes
        ],
        key=lambda r: (r["path"], ",".join(r["methods"])),
    )

    api_config_str = json.dumps(sorted_routes_config, sort_keys=True)
    return sha256(api_config_str.encode()).hexdigest()


def _create_deployment(
    api: RestApi,
    api_name: str,
    routes: list[_ApiRoute],  # Add routes parameter
    depends_on: Input[Sequence[Input[Resource]] | Resource] | None = None,
) -> Deployment:
    """Creates the API deployment, triggering redeployment based on route changes."""

    trigger_hash = _calculate_route_config_hash(routes)
    pulumi.log.debug(f"API '{api_name}' deployment trigger hash based on routes: {trigger_hash}")

    return Deployment(
        context().prefix(f"{api_name}-deployment"),
        rest_api=api.id,
        # Trigger new deployment only when API route config changes
        triggers={"configuration_hash": trigger_hash},
        # Ensure deployment happens after all resources/methods/integrations are created
        opts=ResourceOptions(depends_on=depends_on),
    )


@cache
def _create_api_gateway_account_and_role() -> Account:
    # Get existing account configuration (read-only reference)
    existing_account = Account.get("api-gateway-account-ref", "APIGatewayAccount")

    def handle_existing_role(existing_arn: str) -> Account:
        if existing_arn:
            # Role already configured - return reference, don't create new Account
            logger.info("API Gateway CloudWatch role already configured: %s", existing_arn)
            return existing_account

        # No role configured - create role and Account
        logger.info("No CloudWatch role found, creating Stelvio configuration")
        role = _create_api_gateway_role()

        return Account("api-gateway-account", cloudwatch_role_arn=role.arn)

    return existing_account.cloudwatch_role_arn.apply(handle_existing_role)


API_GATEWAY_ROLE_NAME = "api-gateway-role"


def _create_api_gateway_role() -> Role:
    assume_role_policy = get_policy_document(
        statements=[
            GetPolicyDocumentStatementArgs(
                actions=["sts:AssumeRole"],
                principals=[
                    GetPolicyDocumentStatementPrincipalArgs(
                        identifiers=["apigateway.amazonaws.com"], type="Service"
                    )
                ],
            )
        ]
    )
    return Role(
        API_GATEWAY_ROLE_NAME,
        name="StelvioAPIGatewayPushToCloudWatchLogsRole",
        assume_role_policy=assume_role_policy.json,
        managed_policy_arns=[API_GATEWAY_LOGS_POLICY],
        opts=ResourceOptions(retain_on_delete=True),
    )


def _group_routes_by_lambda(routes: list[_ApiRoute]) -> dict[str, list[_ApiRoute]]:
    def extract_key(handler_str: str) -> str:
        parts = handler_str.split("::")
        return parts[0] if len(parts) > 1 else handler_str.split(".")[0]

    grouped_routes = {}
    # Having both a folder-based lambda and single-file lambda with the same base name
    # (e.g., functions/user/ and functions/user.py) would cause conflicts.
    # This isn't possible anyway since dots aren't allowed in handler names.
    for route in routes:
        if isinstance(route.handler, Function):
            key = route.handler.name
        else:  # Must be FunctionConfig due to _validate_handler
            key = (
                route.handler.folder
                if route.handler.folder
                else extract_key(route.handler.handler)
            )

        grouped_routes.setdefault(key, []).append(route)

    return grouped_routes


def _get_group_config_map(grouped_routes: dict[str, list[_ApiRoute]]) -> dict[str, _ApiRoute]:
    def get_handler_config(routes: list[_ApiRoute]) -> _ApiRoute:
        config_routes = [
            route
            for route in routes
            if isinstance(route.handler, FunctionConfig) and not route.handler.has_only_defaults
        ]
        if len(config_routes) > 1:
            paths = [r.path for r in config_routes]
            raise ValueError(
                f"Multiple routes trying to configure the same lambda function: {', '.join(paths)}"
            )
        return config_routes[0] if config_routes else routes[0]

    return {key: get_handler_config(routes) for key, routes in grouped_routes.items()}


def _create_route_map(routes: list[_ApiRoute]) -> dict[str, tuple[str, str]]:
    return {
        f"{method} {r.path}": (r.handler.local_handler_file_path, r.handler.handler_function_name)
        for r in routes
        for method in r.methods
    }


def _create_routing_file(routes: list[_ApiRoute], config_route: _ApiRoute) -> str | None:
    if isinstance(config_route.handler, Function) or len(routes) == 1:
        return None
    route_map = _create_route_map(routes)
    # If all routes points to same handler that means user is handling routing
    # so no need to generate the file
    if len(set(route_map.values())) > 1:
        return _generate_handler_file_content(route_map)
    return None


def _generate_handler_file_content(route_map: dict[str, tuple[str, str]]) -> str:
    # Track function names and their sources
    seen_funcs: dict = {}  # func_name -> file
    func_aliases = {}  # (file, func) -> alias to use

    # Group by file for imports and detect duplicates
    file_funcs = defaultdict(list)
    for file, func in route_map.values():
        # Check if this function name is already used by a different file
        if func in seen_funcs and seen_funcs[func] != file:
            # Create alias for this duplicate
            alias = f"{func}_{file.replace('/', '_').replace('.', '_')}"
            func_aliases[(file, func)] = alias
        else:
            seen_funcs[func] = file

        if func not in file_funcs[file]:  # Avoid duplicates in imports
            file_funcs[file].append(func)

    # Generate imports section
    imports = [
        "# stlv_routing_handler.py",
        "# Auto-generated file - do not edit manually",
        "",
        "from typing import Any",
    ]

    # Create import statements
    for file, funcs in file_funcs.items():
        import_parts = []
        for func in funcs:
            if (file, func) in func_aliases:
                import_parts.append(f"{func} as {func_aliases[(file, func)]}")
            else:
                import_parts.append(func)
        imports.append(f"from {file} import {', '.join(import_parts)}")

    imports.extend(["", ""])

    # Generate routes dictionary
    routes_lines = ["ROUTES = {"]
    for route_key, (file, func) in route_map.items():
        # Use alias if one exists, otherwise use the function name
        func_name = func_aliases.get((file, func), func)
        routes_lines.append(f'    "{route_key}": {func_name},')
    routes_lines.append("}")
    routes_lines.append("")
    routes_lines.append("")

    # Add the standard handler function
    handler_func = [
        "import json",
        "",
        "def lambda_handler(event: dict[str, Any], context: Any) -> dict[str, Any]:",
        '    method = event["httpMethod"]',
        '    resource = event["resource"]',
        '    route_key = f"{method} {resource}"',
        "",
        "    func = ROUTES.get(route_key)",
        "    if not func:",
        "        return {",
        '            "statusCode": 500,',
        '            "headers": {"Content-Type": "application/json"},',
        '            "body": json.dumps({',
        '                "error": "Route not found",',
        '                "message": f"No handler for route: {route_key}"',
        "            })",
        "        }",
        "    return func(event, context)",
        "",
    ]

    # Combine all sections
    content = imports + routes_lines + handler_func
    return "\n".join(content)<|MERGE_RESOLUTION|>--- conflicted
+++ resolved
@@ -1,4 +1,5 @@
 import json
+import logging
 import logging
 import re
 from collections import defaultdict
@@ -31,10 +32,7 @@
 from pulumi_aws.lambda_ import Permission
 
 from stelvio import context
-<<<<<<< HEAD
 from stelvio.aws import acm
-=======
->>>>>>> d5920280
 from stelvio.aws.function import (
     Function,
     FunctionAssetsRegistry,
@@ -42,6 +40,8 @@
     FunctionConfigDict,
 )
 from stelvio.component import Component
+
+logger = logging.getLogger(__name__)
 
 logger = logging.getLogger(__name__)
 
@@ -360,6 +360,7 @@
         parent_id = parent_resource.id if parent_resource else rest_api.root_resource_id
         resource = Resource(
             context().prefix(f"resource-{Api.path_to_resource_name(path_parts)}"),
+            context().prefix(f"resource-{Api.path_to_resource_name(path_parts)}"),
             rest_api=rest_api.id,
             parent_id=parent_id,
             path_part=part,
@@ -383,7 +384,6 @@
         #   4. create account and give it a role
         #   5. create deployment
         #   6. create stage
-<<<<<<< HEAD
         #   7. create custom domain name if specified
         #       a. create ACM certificate
         #           i. request certificate from aws acm
@@ -391,8 +391,6 @@
         #           iii. wait for validation using `acm.CertificateValidation`
         #       b. create DNS record for the custom domain name
         #       c. create base path mapping
-=======
->>>>>>> d5920280
         rest_api = RestApi(context().prefix(self.name))
 
         _create_api_gateway_account_and_role()
@@ -424,6 +422,7 @@
 
         # Create stage
         stage = Stage(
+            context().prefix(f"{self.name}-v1"),
             context().prefix(f"{self.name}-v1"),
             rest_api=rest_api.id,
             deployment=deployment.id,
@@ -519,12 +518,18 @@
             context().prefix(
                 f"method-{http_method}-{self.path_to_resource_name(route.path_parts)}"
             ),
+            context().prefix(
+                f"method-{http_method}-{self.path_to_resource_name(route.path_parts)}"
+            ),
             rest_api=rest_api.id,
             resource_id=resource.id,
             http_method=http_method,
             authorization="NONE",
         )
         integration = Integration(
+            context().prefix(
+                f"integration-{http_method}-{self.path_to_resource_name(route.path_parts)}"
+            ),
             context().prefix(
                 f"integration-{http_method}-{self.path_to_resource_name(route.path_parts)}"
             ),
@@ -578,9 +583,11 @@
             # TODO: find better naming strategy, for now use key which is path to func and
             #  replace / with - this will not work if one function used by multiple APIs?? Check!
             function = Function(f"{self.name}-{key.replace('/', '-')}", function_config)
+            function = Function(f"{self.name}-{key.replace('/', '-')}", function_config)
             if extra_assets:
                 FunctionAssetsRegistry.add(function, extra_assets)
         Permission(
+            context().prefix(f"{function.name}-permission"),
             context().prefix(f"{function.name}-permission"),
             action="lambda:InvokeFunction",
             function=function.function_name,
@@ -635,6 +642,7 @@
 
     return Deployment(
         context().prefix(f"{api_name}-deployment"),
+        context().prefix(f"{api_name}-deployment"),
         rest_api=api.id,
         # Trigger new deployment only when API route config changes
         triggers={"configuration_hash": trigger_hash},
@@ -645,6 +653,22 @@
 
 @cache
 def _create_api_gateway_account_and_role() -> Account:
+    # Get existing account configuration (read-only reference)
+    existing_account = Account.get("api-gateway-account-ref", "APIGatewayAccount")
+
+    def handle_existing_role(existing_arn: str) -> Account:
+        if existing_arn:
+            # Role already configured - return reference, don't create new Account
+            logger.info("API Gateway CloudWatch role already configured: %s", existing_arn)
+            return existing_account
+
+        # No role configured - create role and Account
+        logger.info("No CloudWatch role found, creating Stelvio configuration")
+        role = _create_api_gateway_role()
+
+        return Account("api-gateway-account", cloudwatch_role_arn=role.arn)
+
+    return existing_account.cloudwatch_role_arn.apply(handle_existing_role)
     # Get existing account configuration (read-only reference)
     existing_account = Account.get("api-gateway-account-ref", "APIGatewayAccount")
 
@@ -678,6 +702,13 @@
                 ],
             )
         ]
+    )
+    return Role(
+        API_GATEWAY_ROLE_NAME,
+        name="StelvioAPIGatewayPushToCloudWatchLogsRole",
+        assume_role_policy=assume_role_policy.json,
+        managed_policy_arns=[API_GATEWAY_LOGS_POLICY],
+        opts=ResourceOptions(retain_on_delete=True),
     )
     return Role(
         API_GATEWAY_ROLE_NAME,
