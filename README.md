# Stelvio

[![PyPI](https://img.shields.io/pypi/v/stelvio.svg)](https://pypi.org/project/stelvio/)
[![Python Version](https://img.shields.io/pypi/pyversions/stelvio.svg)](https://pypi.org/project/stelvio/)
[![License](https://img.shields.io/badge/License-Apache%202.0-blue.svg)](https://opensource.org/licenses/Apache-2.0)

## AWS for Python devs - made simple

[**Documentation**](https://docs.stelvio.dev/getting-started/quickstart/) - 
[**Why I'm building Stelvio**](https://blog.stelvio.dev/why-i-am-building-stelvio/) - [**Intro article with quickstart**](https://blog.stelvio.dev/introducing-stelvio/)

## What is Stelvio?

Stelvio is a Python framework that simplifies AWS cloud infrastructure management and deployment. It lets you define your cloud infrastructure using pure Python, with smart defaults that handle complex configuration automatically.

With the `stlv` CLI, you can deploy AWS infrastructure in seconds without complex setup or configuration.

### Key Features

- **Developer-First**: Built specifically for Python developers, not infrastructure experts
- **Zero-Setup CLI**: Just run `stlv init` and start deploying - no complex configuration
- **Python-Native Infrastructure**: Define your cloud resources using familiar Python code
<<<<<<< HEAD
- **Environment Management**: Personal and shared environments with automatic resource isolation
=======
- **Environments**: Personal and shared environments with automatic resource isolation
>>>>>>> d5920280
- **Smart Defaults**: Automatic configuration of IAM roles, networking, and security

### Currently Supported

- [AWS Lambda & Layers](https://docs.stelvio.dev/guides/lambda/)
- [Amazon DynamoDB](https://docs.stelvio.dev/guides/dynamo-db/)
- [API Gateway](https://docs.stelvio.dev/guides/api-gateway/)
- [Linking - automated IAM](https://docs.stelvio.dev/guides/linking/)

Support for additional AWS services is planned. See [**Roadmap**](https://github.com/michal-stlv/stelvio/wiki/Roadmap).

## Example

Define AWS infrastructure in pure Python:

```python
@app.run
def run() -> None:
    # Create a DynamoDB table
    table = DynamoTable(
        name="todos",
        partition_key="username",
        sort_key="created"
    )
    
    # Create an API with Lambda functions
    api = Api("todos-api")
    api.route("POST", "/todos", handler="functions/todos.post", links=[table])
    api.route("GET", "/todos/{username}", handler="functions/todos.get")
```

See the [intro article](https://blog.stelvio.dev/introducing-stelvio/) for a complete working example.

## Quick Start

```bash
<<<<<<< HEAD
# Initialize a new project
stlv init

# Deploy to your personal environment
stlv deploy

# Deploy to production
stlv deploy prod
=======
# Create a new project
uv init my-todo-api && cd my-todo-api

# Install Stelvio
uv add stelvio

# Initialize Stelvio project
uv run stlv init

# Edit stlv_app.py file to define your infra

# Deploy
uv run stlv deploy
>>>>>>> d5920280
```

Go to our [Quick Start Guide](https://docs.stelvio.dev/getting-started/quickstart/) for the full tutorial. 

## Why Stelvio?

Unlike generic infrastructure tools like Terraform, AWS CDK or Pulumi Stelvio is:

- Built specifically for Python developers
- Focused on developer productivity, not infrastructure complexity
- Designed to minimize boilerplate through intelligent defaults
- Maintained in pure Python without mixing application and infrastructure code

For detailed explanation see [Why I'm building Stelvio](https://blog.stelvio.dev/why-i-am-building-stelvio/) blog post.

## Project Status

<<<<<<< HEAD
Stelvio is currently in early (alpha) but active development as a side project. 
=======
Stelvio is currently in early but active development. 
>>>>>>> d5920280

## Contributing

Best way to contribute now is to play with it and report any issues.

I'm also happy to gather any feedback or feature requests.

Use GitHub Issues or email me directly at michal@stelvio.dev

If you want to contribute code you can open a PR. If you need any help I'm happy to talk.

## License

This project is licensed under the Apache License 2.0 - see the [LICENSE](LICENSE) file for details.<|MERGE_RESOLUTION|>--- conflicted
+++ resolved
@@ -20,11 +20,7 @@
 - **Developer-First**: Built specifically for Python developers, not infrastructure experts
 - **Zero-Setup CLI**: Just run `stlv init` and start deploying - no complex configuration
 - **Python-Native Infrastructure**: Define your cloud resources using familiar Python code
-<<<<<<< HEAD
-- **Environment Management**: Personal and shared environments with automatic resource isolation
-=======
 - **Environments**: Personal and shared environments with automatic resource isolation
->>>>>>> d5920280
 - **Smart Defaults**: Automatic configuration of IAM roles, networking, and security
 
 ### Currently Supported
@@ -61,16 +57,6 @@
 ## Quick Start
 
 ```bash
-<<<<<<< HEAD
-# Initialize a new project
-stlv init
-
-# Deploy to your personal environment
-stlv deploy
-
-# Deploy to production
-stlv deploy prod
-=======
 # Create a new project
 uv init my-todo-api && cd my-todo-api
 
@@ -84,7 +70,6 @@
 
 # Deploy
 uv run stlv deploy
->>>>>>> d5920280
 ```
 
 Go to our [Quick Start Guide](https://docs.stelvio.dev/getting-started/quickstart/) for the full tutorial. 
@@ -102,11 +87,7 @@
 
 ## Project Status
 
-<<<<<<< HEAD
-Stelvio is currently in early (alpha) but active development as a side project. 
-=======
 Stelvio is currently in early but active development. 
->>>>>>> d5920280
 
 ## Contributing
 
