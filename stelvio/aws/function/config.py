--- conflicted
+++ resolved
@@ -237,13 +237,6 @@
         return self._handler_part
 
     @property
-<<<<<<< HEAD
-    def _handler_part(self) -> str:
-        """Returns the handler string without the folder prefix.
-
-        For "functions/orders::handler.process" → "handler.process"
-        For "functions/users.process" → "functions/users.process"
-=======
     def full_handler_python_path(self) -> str:
         """
         Returns the full path to the handler Python file.
@@ -260,7 +253,6 @@
 
         For "api::orders/handler.process" → "orders/handler.process"
         For "orders/handler.process" → "orders/handler.process"
->>>>>>> 1b92fa8b
         """
         return self.handler.split("::")[1] if "::" in self.handler else self.handler
 
@@ -268,13 +260,8 @@
     def handler_file_path(self) -> str:
         """Returns the file path portion of the handler (without function name).
 
-<<<<<<< HEAD
-        For "functions/orders::handler.process" → "handler"
-        For "functions/users.process" → "functions/users"
-=======
         For "api::orders/handler.process" → "orders/handler"
         For "handler.process" → "handler"
->>>>>>> 1b92fa8b
         """
         return self._handler_part.rsplit(".", 1)[0]
 
@@ -282,13 +269,8 @@
     def local_handler_file_path(self) -> str:
         """Returns the file path as it appears in the Lambda package.
 
-<<<<<<< HEAD
-        For "functions/orders::handler.process" → "handler"
-        For "functions/users.process" → "users" (last segment only)
-=======
         For "api::orders/handler.process" → "orders/handler"
         For "orders/handler.process" → "handler" (last segment only)
->>>>>>> 1b92fa8b
         """
         return self.handler_format.rsplit(".", 1)[0]
 
@@ -296,13 +278,8 @@
     def handler_function_name(self) -> str:
         """Returns the function name portion of the handler.
 
-<<<<<<< HEAD
-        For "functions/orders::handler.process" → "process"
-        For "functions/users.process" → "process"
-=======
         For "api::orders/handler.process" → "process"
         For "handler.process" → "process"
->>>>>>> 1b92fa8b
         """
         return self._handler_part.rsplit(".", 1)[1]
 
@@ -310,13 +287,8 @@
     def handler_format(self) -> str:
         """Returns the handler string in AWS Lambda format.
 
-<<<<<<< HEAD
-        For "functions/orders::handler.process" → "handler.process"
-        For "functions/users.process" → "users.process" (last segment only)
-=======
         For "api::orders/handler.process" → "orders/handler.process"
         For "orders/handler.process" → "handler.process" (last segment only)
->>>>>>> 1b92fa8b
         """
         return self._handler_part if self.folder_path else self.handler.split("/")[-1]
 
