--- conflicted
+++ resolved
@@ -49,16 +49,12 @@
 def app_context():
     _ContextStore.clear()
     _ContextStore.set(
-<<<<<<< HEAD
         AppContext(
             name="test",
             env="test",
             aws=AwsConfig(profile="default", region="us-east-1"),
             home="aws",
         )
-    )
-=======
-        AppContext(name="test", env="test", aws=AwsConfig(profile="default", region="us-east-1"))
     )
 
 
@@ -90,5 +86,4 @@
 
     # Restore state after test
     monkeypatch.chdir(original_cwd)
-    get_project_root.cache_clear()
->>>>>>> 43bfe1fb
+    get_project_root.cache_clear()