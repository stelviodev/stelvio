import logging
import platform
import re
import shutil
import subprocess
import sys
import tarfile
import zipfile
from importlib.metadata import version
from io import BytesIO
from pathlib import Path
from typing import TYPE_CHECKING

import requests
from appdirs import user_config_dir
from pulumi.automation.errors import CommandError
from rich.console import Console

if TYPE_CHECKING:
    from stelvio.rich_deployment_handler import RichDeploymentHandler

logger = logging.getLogger(__name__)
console = Console(soft_wrap=True)


PULUMI_VERSION = "v" + version("pulumi")


def _should_skip_diagnostic(message: str) -> bool:
    return message.startswith("update failed") or "failed to register new resource" in message


def _is_exception_line(line: str) -> bool:
    return bool(re.match(r"^[A-Z][a-zA-Z0-9]*(?:Error|Exception|Warning)?\s*:", line))


def _is_traceback_line(line: str) -> bool:
    """Check if a line is part of a Python traceback."""
    stripped = line.strip()
    # Check if it's a traceback header or file reference
    if stripped.startswith(("Traceback", 'File "')):
        return True
    # Check if it's indented code (starts with spaces)
    return len(line) > 0 and line[0] == " "


def _extract_last_exception_line(lines: list[str]) -> str | None:
    """Extract the last line that looks like a Python exception."""
    for original_line in reversed(lines):
        line = original_line.strip()
        if _is_exception_line(line):
            return line
    return None


def _extract_last_non_traceback_line(lines: list[str]) -> str | None:
    """Extract the last non-empty line that's not part of a traceback."""
    for original_line in reversed(lines):
        line = original_line.strip()
        if line and not _is_traceback_line(line):
            return line
    return None


def _remove_pulumi_noise(message: str) -> str:
    """Remove Pulumi-specific noise from error message."""
    message = re.sub(r"<ref \*\d+>\s*", "", message)
    message = re.sub(r"(?m)^Running program .*$\n?", "", message)
    return message.strip()


def _parse_python_error(message: str) -> str:
    """Extract clean error message from Python traceback."""
    message = _remove_pulumi_noise(message)
    lines = message.strip().split("\n")

    # Try to find the actual exception line first
    exception_line = _extract_last_exception_line(lines)
    if exception_line:
        return exception_line

    # Fallback to last non-empty, non-traceback line
    fallback_line = _extract_last_non_traceback_line(lines)
    if fallback_line:
        return fallback_line

    # Final fallback - return the cleaned message as-is
    return message


def _show_simple_error(e: CommandError, handler: "RichDeploymentHandler") -> None:
    console.print("\n[bold red]| Error[/bold red]\n")

    if handler.error_diagnostics:
        shown_urns = set()

        for diagnostic in handler.error_diagnostics:
            message = diagnostic.message.strip()

            if _should_skip_diagnostic(message):
                continue

            urn = diagnostic.urn or ""
            if urn and urn in shown_urns:
                continue
            if urn:
                shown_urns.add(urn)

            # Parse and clean the error message
            clean_message = _parse_python_error(message)
            console.print(f"[red]{clean_message}[/red]")
            # console.print(e.stack_trace, style="dim")

            # For now, just show the first error to avoid spam
            break
    else:
        # Fallback to CommandError
        console.print(f"[red]{e!s}[/red]")

    console.print("\n[bold red]✕ Failed[/bold red]")


def print_operation_header(operation: str, app_name: str, environment: str) -> None:
    console.print(f"{operation} ", style="bold", end="")
    console.print(f"{app_name}", style="bold cyan", end="")
    console.print(" → ", style="dim", end="")
    console.print(f"{environment}", style="bold yellow")


<<<<<<< HEAD
def setup_operation(
    environment: str,
    operation: Literal["deploy", "dev", "preview", "refresh", "destroy", "unlock", "outputs"],
    confirmed_new_app: bool = False,
    show_unchanged: bool = False,
    dev_mode: bool = False,
) -> tuple[Stack, str | None, Optional["RichDeploymentHandler"]]:
    with console.status("Loading app..."):
        load_stlv_app()

        # Get app name for display
        app = StelvioApp.get_instance()
        app_name = app._name  # noqa: SLF001

        # Check for app rename for deploy operations
        if operation == "deploy":
            last_deployed_name = get_last_deployed_app_name()
            if last_deployed_name and last_deployed_name != app_name and not confirmed_new_app:
                from stelvio.exceptions import AppRenamedError

                raise AppRenamedError(last_deployed_name, app_name)

        stack = prepare_pulumi_stack(environment, dev_mode=dev_mode)

    # Show header immediately after loading
    operation_titles = {
        "preview": "Diff for",
        "deploy": "Deploying",
        "dev": "Developing in bridge mode",
        "destroy": "Destroying",
        "refresh": "Refreshing",
        "unlock": "Unlocking",
        "outputs": "Outputs for",
    }
    print_operation_header(operation_titles[operation], app_name, environment)
    if operation == "unlock":
        return stack, None, None
    # Create event handler with app context
    handler = RichDeploymentHandler(
        app_name, environment, operation, show_unchanged=show_unchanged, dev_mode=dev_mode
    )
    return stack, app_name, handler


=======
>>>>>>> 6bb1f472
def get_stelvio_config_dir() -> Path:
    return Path(user_config_dir(appname="stelvio"))


def get_bin_path() -> Path:
    stelvio_bin_path = get_stelvio_config_dir() / "bin"
    stelvio_bin_path.mkdir(parents=True, exist_ok=True)
    return stelvio_bin_path


def pulumi_path() -> Path:
    executable_name = "pulumi.exe" if sys.platform == "win32" else "pulumi"
    return get_bin_path() / executable_name


<<<<<<< HEAD
def load_stlv_app() -> None:
    logger.debug("CWD %s", Path.cwd())
    logger.debug("SYS PATH %s", sys.path)

    original_sys_path = list(sys.path)
    try:
        project_root = get_project_root()
    except ValueError as e:
        logger.exception("Failed to find Stelvio project: %s")
        raise StelvioProjectError(
            "No Stelvio project found. Run 'stlv init' to create a new project in this directory."
        ) from e

    logger.debug("PROJECT ROOT: %s", project_root)
    if project_root not in sys.path:
        sys.path.insert(0, str(project_root))
    try:
        import_module("stlv_app")
    finally:
        sys.path = original_sys_path


def run_pulumi_preview(environment: str, show_unchanged: bool = False) -> None:
    # Clean active cache tracking files at the start of the run
    clean_function_active_dependencies_caches_file()
    clean_layer_active_dependencies_caches_file()

    stack, app_name, handler = setup_operation(
        environment, "preview", show_unchanged=show_unchanged
    )

    try:
        stack.preview(on_event=handler.handle_event)

        # Cleanup (spinner already started in _handle_summary)
        clean_function_stale_dependency_caches()
        clean_layer_stale_dependency_caches()

        # Show outputs and completion message
        handler.show_completion(stack.outputs())
    except CommandError as e:
        _show_simple_error(e, handler)
        if os.getenv("STLV_DEBUG", "0") == "1":
            raise e  # noqa: TRY201
        raise SystemExit(1) from None


def run_pulumi_deploy(
    environment: str, confirmed_new_app: bool = False, show_unchanged: bool = False
) -> None:
    # Clean active cache tracking files at the start of the run
    clean_function_active_dependencies_caches_file()
    clean_layer_active_dependencies_caches_file()

    stack, app_name, handler = setup_operation(
        environment, "deploy", confirmed_new_app, show_unchanged=show_unchanged
    )

    try:
        stack.up(on_event=handler.handle_event)

        # Cleanup (spinner already started in _handle_summary)
        clean_function_stale_dependency_caches()
        clean_layer_stale_dependency_caches()
        save_deployed_app_name(app_name)

        # Show outputs and completion message
        handler.show_completion(stack.outputs())
    except CommandError as e:
        _show_simple_error(e, handler)
        if os.getenv("STLV_DEBUG", "0") == "1":
            raise e  # noqa: TRY201
        raise SystemExit(1) from None


def run_pulumi_dev(environment: str) -> None:
    clean_function_active_dependencies_caches_file()
    clean_layer_active_dependencies_caches_file()

    stack, app_name, handler = setup_operation(
        environment, "deploy", show_unchanged=True, dev_mode=True
    )
    try:
        stack.up(on_event=handler.handle_event)

        # Cleanup (spinner already started in _handle_summary)
        clean_function_stale_dependency_caches()
        clean_layer_stale_dependency_caches()
        save_deployed_app_name(app_name)

        # Show outputs and completion message
        handler.show_completion(stack.outputs())
    except CommandError as e:
        _show_simple_error(e, handler)
        if os.getenv("STLV_DEBUG", "0") == "1":
            raise e  # noqa: TRY201
        raise SystemExit(1) from None


def run_pulumi_refresh(environment: str) -> None:
    stack, app_name, handler = setup_operation(environment, "refresh")

    try:
        stack.refresh(on_event=handler.handle_event)

        # Show completion message (no cleanup needed for refresh)
        handler.show_completion()
    except CommandError as e:
        _show_simple_error(e, handler)
        if os.getenv("STLV_DEBUG", "0") == "1":
            raise e  # noqa: TRY201
        raise SystemExit(1) from None


def run_pulumi_outputs(environment: str | None, json: bool = False) -> None:
    # For JSON output, skip the handler to avoid spinner and header output
    if json:
        with console.status("Loading app..."):
            load_stlv_app()
            app = StelvioApp.get_instance()
            app_name = app._name  # noqa: SLF001
            stack = prepare_pulumi_stack(environment)

        try:
            outputs = stack.outputs()
            if outputs:
                console.print_json(data={key: value.value for key, value in outputs.items()})
        except CommandError as e:
            console.print(f"[red]{e!s}[/red]")
            if os.getenv("STLV_DEBUG", "0") == "1":
                raise e  # noqa: TRY201
            raise SystemExit(1) from None
    else:
        stack, app_name, handler = setup_operation(environment, "outputs")

        try:
            outputs = stack.outputs()
            if outputs:
                console.print(
                    f"\n[bold green]Outputs for {app_name} in {environment}:[/bold green]\n"
                )
                for key, value in outputs.items():
                    console.print(f"[cyan]{key}[/cyan]: {value.value}")
            else:
                console.print(
                    f"\n[bold yellow]No outputs found for "
                    f"{app_name} in {environment}.[/bold yellow]\n"
                )
        except CommandError as e:
            _show_simple_error(e, handler)
            if os.getenv("STLV_DEBUG", "0") == "1":
                raise e  # noqa: TRY201
            raise SystemExit(1) from None


def run_pulumi_destroy(environment: str | None) -> None:
    stack, app_name, handler = setup_operation(environment, "destroy")

    try:
        stack.destroy(on_event=handler.handle_event)
        stack.workspace.remove_stack(environment)

        # Show completion message (no cleanup needed for destroy)
        handler.show_completion()
    except CommandError as e:
        _show_simple_error(e, handler)
        if os.getenv("STLV_DEBUG", "0") == "1":
            raise e  # noqa: TRY201
        raise SystemExit(1) from None


def run_pulumi_cancel(environment: str) -> None:
    stack, _, _ = setup_operation(environment, "unlock")

    stack.cancel()
    console.print("\n[bold green]Unlocked")


def prepare_pulumi_stack(environment: str, dev_mode: bool = False) -> Stack:
    app = StelvioApp.get_instance()
    project_name = app._name  # noqa: SLF001
    logger.debug("Getting project configuration for environment: %s", environment)
    config = app._execute_user_config_func(environment)  # noqa: SLF001

    _ContextStore.set(
        AppContext(
            name=project_name,
            env=environment,
            aws=config.aws,
            dns=config.dns,
            dev_mode=dev_mode,
        )
    )

    passphrase = get_passphrase(project_name, environment, config.aws.profile, config.aws.region)

    # Validate environment
    username = getpass.getuser()
    if not config.is_valid_environment(environment, username):
        raise ValueError(
            f"Invalid environment '{environment}'. Use your username '{username}' for personal "
            f"environments or one of: {config.environments}"
        )

    stack_name = fully_qualified_stack_name("organization", project_name, environment)
    logger.debug("Fully qualified stack name: %s", stack_name)

    # Pulumi creates its yaml files in tmp dir

    # We store state outside of main ~/.pulumi, instead in .pulumi folder in config dir - so we can
    # clean up workspaces json files. but we could do it also if they're in ~/.pulumi by using
    # project name
    state_dir_path = get_stelvio_config_dir()
    backend = ProjectBackend(f"file://{state_dir_path}")
    project_settings = ProjectSettings(name=project_name, runtime="python", backend=backend)
    logger.debug("Setting up workspace")
    env_vars = {"PULUMI_CONFIG_PASSPHRASE": passphrase}
    if config.aws.region:
        env_vars["AWS_REGION"] = config.aws.region
    if config.aws.profile:
        env_vars["AWS_PROFILE"] = config.aws.profile

    opts = LocalWorkspaceOptions(
        pulumi_command=PulumiCommand(str(get_stelvio_config_dir()), VersionInfo(3, 170, 0)),
        env_vars=env_vars,
        project_settings=project_settings,
        # pulumi_home if set is where pulumi installs plugins; otherwise it goes to ~/.pulumi
        # pulumi_home=str(get_stelvio_config_dir() / ".pulumi"),
    )
    logger.debug("Creating stack")
    stack = create_or_select_stack(
        stack_name=stack_name,
        project_name=project_name,
        program=app._get_pulumi_program_func(),  # noqa: SLF001
        opts=opts,
    )
    logger.debug("Successfully initialized stack")

    return stack


=======
>>>>>>> 6bb1f472
def needs_pulumi() -> bool:
    pulumi_exe_path = pulumi_path()
    if not pulumi_exe_path.exists():
        return True
    try:
        process = subprocess.run(  # noqa: S603
            [str(pulumi_exe_path), "version"],
            capture_output=True,
            text=True,
            check=False,
            timeout=10,
        )
        return process.returncode != 0 or process.stdout.strip() != PULUMI_VERSION
    except (subprocess.TimeoutExpired, FileNotFoundError, Exception):
        return True


def ensure_pulumi() -> None:
    """Download Pulumi if not installed or version mismatch."""
    if needs_pulumi():
        with console.status("Downloading Pulumi..."):
            install_pulumi()


def install_pulumi() -> None:
    os_map = {"linux": "linux", "darwin": "darwin", "win32": "windows"}
    arch_map = {"x86_64": "x64", "amd64": "x64", "aarch64": "arm64", "arm64": "arm64"}

    current_os, current_arch = sys.platform, platform.machine().lower()

    if current_os not in os_map or current_arch not in arch_map:
        raise RuntimeError(f"Unsupported OS/Arch: {current_os}/{current_arch}")

    pulumi_os, pulumi_arch = os_map[current_os], arch_map[current_arch]
    archive_ext = ".zip" if pulumi_os == "windows" else ".tar.gz"
    url = (
        f"https://github.com/pulumi/pulumi/releases/download/{PULUMI_VERSION}"
        f"/pulumi-{PULUMI_VERSION}-{pulumi_os}-{pulumi_arch}{archive_ext}"
    )

    logger.info("Downloading Pulumi from %s", url)

    tmp_path = get_bin_path() / "pulumi_tmp"
    if tmp_path.exists():
        shutil.rmtree(tmp_path)
    tmp_path.mkdir(parents=True, exist_ok=True)

    try:
        with requests.get(url, timeout=600) as r:
            r.raise_for_status()
            logger.info("Extracting Pulumi to  %s", tmp_path)
            if archive_ext == ".tar.gz":
                with tarfile.open(fileobj=BytesIO(r.content), mode="r:gz") as tar:
                    tar.extractall(tmp_path, filter="data")
            elif archive_ext == ".zip":
                with zipfile.ZipFile(BytesIO(r.content), "r") as zip_ref:
                    zip_ref.extractall(tmp_path)  # noqa: S202

        move_pulumi_to_bin(pulumi_os, tmp_path)
        logger.info("Pulumi installed to  %s", get_bin_path())
    except requests.exceptions.RequestException:
        logger.exception("Failed to download Pulumi.")
    except (tarfile.TarError, zipfile.BadZipFile):
        logger.exception("Failed to extract Pulumi archive.")
    except Exception:
        logger.exception("An unexpected error occurred during Pulumi installation.")
    finally:
        if tmp_path.exists():
            shutil.rmtree(tmp_path, ignore_errors=True)


def move_pulumi_to_bin(pulumi_os: str, tmp_path: Path) -> None:
    dir_to_copy = tmp_path / "pulumi"
    if pulumi_os == "windows":
        dir_to_copy /= "bin"
    for item in dir_to_copy.iterdir():
        destination_path = get_bin_path() / item.name
        if destination_path.exists():
            if item.is_file():
                destination_path.unlink()
            elif item.is_dir():
                shutil.rmtree(destination_path)
        shutil.move(str(item), str(destination_path))<|MERGE_RESOLUTION|>--- conflicted
+++ resolved
@@ -127,53 +127,6 @@
     console.print(f"{environment}", style="bold yellow")
 
 
-<<<<<<< HEAD
-def setup_operation(
-    environment: str,
-    operation: Literal["deploy", "dev", "preview", "refresh", "destroy", "unlock", "outputs"],
-    confirmed_new_app: bool = False,
-    show_unchanged: bool = False,
-    dev_mode: bool = False,
-) -> tuple[Stack, str | None, Optional["RichDeploymentHandler"]]:
-    with console.status("Loading app..."):
-        load_stlv_app()
-
-        # Get app name for display
-        app = StelvioApp.get_instance()
-        app_name = app._name  # noqa: SLF001
-
-        # Check for app rename for deploy operations
-        if operation == "deploy":
-            last_deployed_name = get_last_deployed_app_name()
-            if last_deployed_name and last_deployed_name != app_name and not confirmed_new_app:
-                from stelvio.exceptions import AppRenamedError
-
-                raise AppRenamedError(last_deployed_name, app_name)
-
-        stack = prepare_pulumi_stack(environment, dev_mode=dev_mode)
-
-    # Show header immediately after loading
-    operation_titles = {
-        "preview": "Diff for",
-        "deploy": "Deploying",
-        "dev": "Developing in bridge mode",
-        "destroy": "Destroying",
-        "refresh": "Refreshing",
-        "unlock": "Unlocking",
-        "outputs": "Outputs for",
-    }
-    print_operation_header(operation_titles[operation], app_name, environment)
-    if operation == "unlock":
-        return stack, None, None
-    # Create event handler with app context
-    handler = RichDeploymentHandler(
-        app_name, environment, operation, show_unchanged=show_unchanged, dev_mode=dev_mode
-    )
-    return stack, app_name, handler
-
-
-=======
->>>>>>> 6bb1f472
 def get_stelvio_config_dir() -> Path:
     return Path(user_config_dir(appname="stelvio"))
 
@@ -189,250 +142,6 @@
     return get_bin_path() / executable_name
 
 
-<<<<<<< HEAD
-def load_stlv_app() -> None:
-    logger.debug("CWD %s", Path.cwd())
-    logger.debug("SYS PATH %s", sys.path)
-
-    original_sys_path = list(sys.path)
-    try:
-        project_root = get_project_root()
-    except ValueError as e:
-        logger.exception("Failed to find Stelvio project: %s")
-        raise StelvioProjectError(
-            "No Stelvio project found. Run 'stlv init' to create a new project in this directory."
-        ) from e
-
-    logger.debug("PROJECT ROOT: %s", project_root)
-    if project_root not in sys.path:
-        sys.path.insert(0, str(project_root))
-    try:
-        import_module("stlv_app")
-    finally:
-        sys.path = original_sys_path
-
-
-def run_pulumi_preview(environment: str, show_unchanged: bool = False) -> None:
-    # Clean active cache tracking files at the start of the run
-    clean_function_active_dependencies_caches_file()
-    clean_layer_active_dependencies_caches_file()
-
-    stack, app_name, handler = setup_operation(
-        environment, "preview", show_unchanged=show_unchanged
-    )
-
-    try:
-        stack.preview(on_event=handler.handle_event)
-
-        # Cleanup (spinner already started in _handle_summary)
-        clean_function_stale_dependency_caches()
-        clean_layer_stale_dependency_caches()
-
-        # Show outputs and completion message
-        handler.show_completion(stack.outputs())
-    except CommandError as e:
-        _show_simple_error(e, handler)
-        if os.getenv("STLV_DEBUG", "0") == "1":
-            raise e  # noqa: TRY201
-        raise SystemExit(1) from None
-
-
-def run_pulumi_deploy(
-    environment: str, confirmed_new_app: bool = False, show_unchanged: bool = False
-) -> None:
-    # Clean active cache tracking files at the start of the run
-    clean_function_active_dependencies_caches_file()
-    clean_layer_active_dependencies_caches_file()
-
-    stack, app_name, handler = setup_operation(
-        environment, "deploy", confirmed_new_app, show_unchanged=show_unchanged
-    )
-
-    try:
-        stack.up(on_event=handler.handle_event)
-
-        # Cleanup (spinner already started in _handle_summary)
-        clean_function_stale_dependency_caches()
-        clean_layer_stale_dependency_caches()
-        save_deployed_app_name(app_name)
-
-        # Show outputs and completion message
-        handler.show_completion(stack.outputs())
-    except CommandError as e:
-        _show_simple_error(e, handler)
-        if os.getenv("STLV_DEBUG", "0") == "1":
-            raise e  # noqa: TRY201
-        raise SystemExit(1) from None
-
-
-def run_pulumi_dev(environment: str) -> None:
-    clean_function_active_dependencies_caches_file()
-    clean_layer_active_dependencies_caches_file()
-
-    stack, app_name, handler = setup_operation(
-        environment, "deploy", show_unchanged=True, dev_mode=True
-    )
-    try:
-        stack.up(on_event=handler.handle_event)
-
-        # Cleanup (spinner already started in _handle_summary)
-        clean_function_stale_dependency_caches()
-        clean_layer_stale_dependency_caches()
-        save_deployed_app_name(app_name)
-
-        # Show outputs and completion message
-        handler.show_completion(stack.outputs())
-    except CommandError as e:
-        _show_simple_error(e, handler)
-        if os.getenv("STLV_DEBUG", "0") == "1":
-            raise e  # noqa: TRY201
-        raise SystemExit(1) from None
-
-
-def run_pulumi_refresh(environment: str) -> None:
-    stack, app_name, handler = setup_operation(environment, "refresh")
-
-    try:
-        stack.refresh(on_event=handler.handle_event)
-
-        # Show completion message (no cleanup needed for refresh)
-        handler.show_completion()
-    except CommandError as e:
-        _show_simple_error(e, handler)
-        if os.getenv("STLV_DEBUG", "0") == "1":
-            raise e  # noqa: TRY201
-        raise SystemExit(1) from None
-
-
-def run_pulumi_outputs(environment: str | None, json: bool = False) -> None:
-    # For JSON output, skip the handler to avoid spinner and header output
-    if json:
-        with console.status("Loading app..."):
-            load_stlv_app()
-            app = StelvioApp.get_instance()
-            app_name = app._name  # noqa: SLF001
-            stack = prepare_pulumi_stack(environment)
-
-        try:
-            outputs = stack.outputs()
-            if outputs:
-                console.print_json(data={key: value.value for key, value in outputs.items()})
-        except CommandError as e:
-            console.print(f"[red]{e!s}[/red]")
-            if os.getenv("STLV_DEBUG", "0") == "1":
-                raise e  # noqa: TRY201
-            raise SystemExit(1) from None
-    else:
-        stack, app_name, handler = setup_operation(environment, "outputs")
-
-        try:
-            outputs = stack.outputs()
-            if outputs:
-                console.print(
-                    f"\n[bold green]Outputs for {app_name} in {environment}:[/bold green]\n"
-                )
-                for key, value in outputs.items():
-                    console.print(f"[cyan]{key}[/cyan]: {value.value}")
-            else:
-                console.print(
-                    f"\n[bold yellow]No outputs found for "
-                    f"{app_name} in {environment}.[/bold yellow]\n"
-                )
-        except CommandError as e:
-            _show_simple_error(e, handler)
-            if os.getenv("STLV_DEBUG", "0") == "1":
-                raise e  # noqa: TRY201
-            raise SystemExit(1) from None
-
-
-def run_pulumi_destroy(environment: str | None) -> None:
-    stack, app_name, handler = setup_operation(environment, "destroy")
-
-    try:
-        stack.destroy(on_event=handler.handle_event)
-        stack.workspace.remove_stack(environment)
-
-        # Show completion message (no cleanup needed for destroy)
-        handler.show_completion()
-    except CommandError as e:
-        _show_simple_error(e, handler)
-        if os.getenv("STLV_DEBUG", "0") == "1":
-            raise e  # noqa: TRY201
-        raise SystemExit(1) from None
-
-
-def run_pulumi_cancel(environment: str) -> None:
-    stack, _, _ = setup_operation(environment, "unlock")
-
-    stack.cancel()
-    console.print("\n[bold green]Unlocked")
-
-
-def prepare_pulumi_stack(environment: str, dev_mode: bool = False) -> Stack:
-    app = StelvioApp.get_instance()
-    project_name = app._name  # noqa: SLF001
-    logger.debug("Getting project configuration for environment: %s", environment)
-    config = app._execute_user_config_func(environment)  # noqa: SLF001
-
-    _ContextStore.set(
-        AppContext(
-            name=project_name,
-            env=environment,
-            aws=config.aws,
-            dns=config.dns,
-            dev_mode=dev_mode,
-        )
-    )
-
-    passphrase = get_passphrase(project_name, environment, config.aws.profile, config.aws.region)
-
-    # Validate environment
-    username = getpass.getuser()
-    if not config.is_valid_environment(environment, username):
-        raise ValueError(
-            f"Invalid environment '{environment}'. Use your username '{username}' for personal "
-            f"environments or one of: {config.environments}"
-        )
-
-    stack_name = fully_qualified_stack_name("organization", project_name, environment)
-    logger.debug("Fully qualified stack name: %s", stack_name)
-
-    # Pulumi creates its yaml files in tmp dir
-
-    # We store state outside of main ~/.pulumi, instead in .pulumi folder in config dir - so we can
-    # clean up workspaces json files. but we could do it also if they're in ~/.pulumi by using
-    # project name
-    state_dir_path = get_stelvio_config_dir()
-    backend = ProjectBackend(f"file://{state_dir_path}")
-    project_settings = ProjectSettings(name=project_name, runtime="python", backend=backend)
-    logger.debug("Setting up workspace")
-    env_vars = {"PULUMI_CONFIG_PASSPHRASE": passphrase}
-    if config.aws.region:
-        env_vars["AWS_REGION"] = config.aws.region
-    if config.aws.profile:
-        env_vars["AWS_PROFILE"] = config.aws.profile
-
-    opts = LocalWorkspaceOptions(
-        pulumi_command=PulumiCommand(str(get_stelvio_config_dir()), VersionInfo(3, 170, 0)),
-        env_vars=env_vars,
-        project_settings=project_settings,
-        # pulumi_home if set is where pulumi installs plugins; otherwise it goes to ~/.pulumi
-        # pulumi_home=str(get_stelvio_config_dir() / ".pulumi"),
-    )
-    logger.debug("Creating stack")
-    stack = create_or_select_stack(
-        stack_name=stack_name,
-        project_name=project_name,
-        program=app._get_pulumi_program_func(),  # noqa: SLF001
-        opts=opts,
-    )
-    logger.debug("Successfully initialized stack")
-
-    return stack
-
-
-=======
->>>>>>> 6bb1f472
 def needs_pulumi() -> bool:
     pulumi_exe_path = pulumi_path()
     if not pulumi_exe_path.exists():
