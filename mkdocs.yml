site_name: stelvio.dev
theme:
  name: material
  custom_dir: docs/overrides
  palette:
    # Palette toggle for automatic mode
    - media: "(prefers-color-scheme)"
      primary: cyan
      accent: light blue
      toggle:
        icon: material/brightness-auto
        name: Switch to light mode

    # Palette toggle for light mode
    - media: "(prefers-color-scheme: light)"
      scheme: default
      primary: cyan
      accent: light blue
      toggle:
        icon: material/brightness-7
        name: Switch to dark mode

    # Palette toggle for dark mode
    - media: "(prefers-color-scheme: dark)"
      scheme: slate
      primary: teal
      accent: light green
      toggle:
        icon: material/brightness-4
        name: Switch to system preference

  features:
    - content.tabs.link
    - content.code.annotate
    - content.code.copy
    - content.tooltips
    - navigation.tabs
    - navigation.sections
    - navigation.expand
    - announce.dismiss
    - navigation.tabs
    - navigation.instant
    - navigation.instant.prefetch
    - navigation.instant.preview
    - navigation.instant.progress
    - navigation.path
    - navigation.sections
    - navigation.top
    - navigation.tracking
    - search.suggest
    - toc.follow
  logo: 'doc-logo.svg'
  favicon: 'favicon.png'

repo_name: stelviodev/stelvio
repo_url: https://github.com/stelviodev/stelvio

nav:
  - Home:
      - Welcome to Stelvio: index.md
      - Changelog: changelog.md
  - Getting Started:
      - Quick Start: getting-started/quickstart.md
  - Guides:
<<<<<<< HEAD
      - StelvioApp and stlv_app.py: guides/stelvio-app.md
      - Stelvio Dev Mode: guides/stlv-dev.md
=======
      - Project Configuration: guides/stelvio-app.md
>>>>>>> 6bb1f472
      - Using CLI: guides/using-cli.md
      - Environments: guides/environments.md
      - API Gateway: guides/api-gateway.md
      - Lambda Functions: guides/lambda.md
      - Dynamo DB: guides/dynamo-db.md
      - S3 Buckets: guides/s3.md
      - Linking: guides/linking.md
      - DNS and Custom Domains: guides/dns.md
      - Routing components on one domain: guides/cloudfront-router.md
      - Project Structure: guides/project-structure.md
      - State Management: guides/state.md
      - Troubleshooting: guides/troubleshooting.md

markdown_extensions:
  - pymdownx.highlight:
      anchor_linenums: true
      line_spans: __span
      pygments_lang_class: true
  - pymdownx.inlinehilite
  - pymdownx.snippets
  - pymdownx.superfences
  - pymdownx.tabbed:
      alternate_style: true
  - admonition
  - pymdownx.details
  - pymdownx.critic
  - pymdownx.caret
  - pymdownx.keys
  - pymdownx.mark
  - pymdownx.tilde
  - abbr

extra:
  analytics:
    provider: custom<|MERGE_RESOLUTION|>--- conflicted
+++ resolved
@@ -62,12 +62,8 @@
   - Getting Started:
       - Quick Start: getting-started/quickstart.md
   - Guides:
-<<<<<<< HEAD
-      - StelvioApp and stlv_app.py: guides/stelvio-app.md
+      - Project Configuration: guides/stelvio-app.md
       - Stelvio Dev Mode: guides/stlv-dev.md
-=======
-      - Project Configuration: guides/stelvio-app.md
->>>>>>> 6bb1f472
       - Using CLI: guides/using-cli.md
       - Environments: guides/environments.md
       - API Gateway: guides/api-gateway.md
