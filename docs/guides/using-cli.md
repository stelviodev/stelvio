--- conflicted
+++ resolved
@@ -170,7 +170,6 @@
 stlv destroy staging   # remove staging environment
 ```
 
-<<<<<<< HEAD
 ### Showing Pulumi outputs
 
 ```bash
@@ -178,7 +177,6 @@
 stlv output --json     # Shows a list of Pulumi outputs in JSON format
 ```
 
-=======
 ### System Check
 ```bash
 stlv system            # Ensures stelvio can run properly
@@ -187,7 +185,6 @@
 `stlv system` will install Pulumi, but does not act on any cloud resources. 
 This comes in handy if used within a Docker file (to make sure the final image is as complete as possible).
 
->>>>>>> 84e64a91
 ## Need Help?
 
 - Use `stlv COMMAND --help` for command details
